--- conflicted
+++ resolved
@@ -16,11 +16,6 @@
 # OF CONTRACT, TORT OR OTHERWISE, ARISING FROM, OUT OF OR IN CONNECTION WITH THE SOFTWARE OR THE USE OR OTHER
 # DEALINGS IN THE SOFTWARE.
 
-<<<<<<< HEAD
-# TODO(developer): Change this value when updating your code base.
-# Define the version of the template module.
-=======
->>>>>>> 821f936f
 
 from . import api
 from . import base
