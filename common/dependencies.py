--- conflicted
+++ resolved
@@ -131,12 +131,8 @@
     return SyncBitAdsClient(
         base_url,
         hot_key=hotkey,
-<<<<<<< HEAD
-        v=template.__version__,
         neuron_type=neuron_type
-=======
         v=neurons.__version__,
->>>>>>> af98785c
     )
 
 
