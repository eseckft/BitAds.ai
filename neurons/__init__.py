# TODO(developer): Change this value when updating your code base.
# Define the version of the template module.


<<<<<<< HEAD
__version__ = "3.6.0"
=======
__version__ = "3.5.14"
>>>>>>> 2621f65b

version_split = __version__.split(".")
__spec_version__ = (
    (100000 * int(version_split[0]))
    + (10000 * int(version_split[1]))
    + (1000 * int(version_split[2]))
)<|MERGE_RESOLUTION|>--- conflicted
+++ resolved
@@ -2,11 +2,8 @@
 # Define the version of the template module.
 
 
-<<<<<<< HEAD
 __version__ = "3.6.0"
-=======
-__version__ = "3.5.14"
->>>>>>> 2621f65b
+
 
 version_split = __version__.split(".")
 __spec_version__ = (
