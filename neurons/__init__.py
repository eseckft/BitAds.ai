# TODO(developer): Change this value when updating your code base.
# Define the version of the template module.

<<<<<<< HEAD
__version__ = "3.2.0"

=======
__version__ = "3.2.5"
>>>>>>> 8f00d0ca
version_split = __version__.split(".")
__spec_version__ = (
    (100000 * int(version_split[0]))
    + (10000 * int(version_split[1]))
    + (1000 * int(version_split[2]))
)<|MERGE_RESOLUTION|>--- conflicted
+++ resolved
@@ -1,12 +1,9 @@
 # TODO(developer): Change this value when updating your code base.
 # Define the version of the template module.
 
-<<<<<<< HEAD
-__version__ = "3.2.0"
 
-=======
-__version__ = "3.2.5"
->>>>>>> 8f00d0ca
+__version__ = "3.3.0"
+
 version_split = __version__.split(".")
 __spec_version__ = (
     (100000 * int(version_split[0]))
