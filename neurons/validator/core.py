# The MIT License (MIT)
# Copyright © 2023 Yuma Rao
# Copyright © 2023 bittensor.com
import argparse
import asyncio
import time
from datetime import timedelta, datetime
from typing import List

# Bittensor
import bittensor as bt
import torch

from common.helpers import const

from common import dependencies as common_dependencies, utils
from common.environ import Environ as CommonEnviron
from common.helpers.logging import LogLevel, log_startup
from common.schemas.bitads import FormulaParams, UserActivityRequest, Campaign
from common.schemas.sales import OrderQueueStatus
from common.utils import execute_periodically
from common.validator import dependencies
from common.validator.environ import Environ

# Bittensor Validator Template:
from neurons.protocol import (
    Ping,
    RecentActivity,
    SyncVisits,
)

# import base validator class which takes care of most of the boilerplate
from template.base.validator import BaseValidatorNeuron
from template.utils.config import add_blacklist_args
from template.validator.forward import forward_each_axon
from neurons import __spec_version__


class CoreValidator(BaseValidatorNeuron):
    """
    Your validator neuron class. You should use this class to define your validator's behavior. In particular, you should replace the forward function with your own logic.

    This class inherits from the BaseValidatorNeuron class, which in turn inherits from BaseNeuron. The BaseNeuron class takes care of routine tasks such as setting up wallet, subtensor, metagraph, logging directory, parsing config, etc. You can override any of the methods in BaseNeuron if you need to customize the behavior.

    This class provides reasonable default behavior for a validator such as keeping a moving average of the scores of the miners and using them to set weights at the end of each epoch. Additionally, the scores are reset for new hotkeys at the end of each epoch.
    """

    @classmethod
    def add_args(cls, parser: argparse.ArgumentParser):
        super().add_args(parser)
        add_blacklist_args(cls, parser)

    def __init__(self, config=None):
        super(CoreValidator, self).__init__(config=config)

        self.bitads_client = common_dependencies.create_bitads_client(
            self.wallet, self.config.bitads.url, self.neuron_type
        )

        self.database_manager = common_dependencies.get_database_manager(
            self.neuron_type, self.subtensor.network
        )
        self.validator_service = dependencies.get_validator_service(
            self.database_manager
        )
        self.bitads_service = common_dependencies.get_bitads_service(
            self.database_manager
        )
        self.order_queue_service = dependencies.get_order_queue_service(
            self.database_manager
        )
        self.campaigns_serivce = common_dependencies.get_campaign_service(
            self.database_manager
        )
        self.miners = CommonEnviron.MINERS
        self.validators = CommonEnviron.VALIDATORS
        self.evaluate_miners_blocks = Environ.EVALUATE_MINERS_BLOCK_N
        self.miner_ratings = dict()
        self.last_evaluate_block = 0
        self.offset = None

        bt.logging.info("load_state()")
        self.load_state()

    async def forward(self, _: bt.Synapse = None):
        """
        Validator forward pass. Consists of:
        - Generating the query
        - Querying the miners
        - Getting the responses
        - Rewarding the miners
        - Updating the scores
        """
        await self.forward_ping()
        await self.__forward_bitads_data()
        await self._try_process_order_queue()
        await self.forward_recent_activity()
        await self._try_evaluate_miners()

    @execute_periodically(timedelta(minutes=30))
    async def forward_recent_activity(self):
        try:
            responses = await forward_each_axon(self, RecentActivity(), *self.miners)
            activity = {
                hotkey: ra.activity for hotkey, ra in responses.items() if ra.activity
            }
            if not activity:
                bt.logging.info("No activity found by users in subnet")
                return
            self.bitads_client.send_user_activity(
                UserActivityRequest(user_activity=activity)
            )
        except Exception as ex:
            bt.logging.exception(f"Recent activity forward exception: {str(ex)}")

    async def forward_ping(self):
        current_block = self.subtensor.get_current_block()
        if current_block % Environ.PING_MINERS_N != 0:
            bt.logging.debug(
                f"It's not time to ping miners yet. Current block: {current_block}"
            )
            return
<<<<<<< HEAD
        bt.logging.info(
            f"Start ping miners with active campaigns: {[c.id for c in self.active_campaigns]}"
        )
        responses = await forward_each_axon(
            self, Ping(active_campaigns=self.active_campaigns), *self.miners
        )
        await self.validator_service.add_miner_ping(
            current_block,
            {
                t.data.miner_unique_id: (
                    hotkey,
                    r.active_campaigns[i].product_unique_id,
                )
                for hotkey, r in responses.items()
                for i, t in enumerate(r.submitted_tasks)
            },
        )
        bt.logging.info("End ping miners")
=======
        try:
            active_campaigns = await self.campaigns_serivce.get_active_campaigns()
            bt.logging.info(
                f"Start ping miners with active campaigns: {[c.id for c in active_campaigns]}"
            )

            responses = await forward_each_axon(
                self, Ping(active_campaigns=active_campaigns), *self.miners
            )

            await self.validator_service.add_miner_ping(
                current_block,
                {
                    t.data.miner_unique_id: hotkey
                    for hotkey, r in responses.items()
                    for t in r.submitted_tasks
                },
            )
            bt.logging.info("End ping miners")
        except Exception as ex:
            bt.logging.exception(f"Ping miners exception: {str(ex)}")
>>>>>>> c0b9d17b

    async def _forward_bitads_data(self, delay: float = 12.0):
        while True:
            try:
                await self.__forward_bitads_data()
            except Exception as ex:
                bt.logging.exception(f"Failed to sync BitAds data: {str(ex)}")
            finally:
                await asyncio.sleep(delay)

    async def __forward_bitads_data(self, timeout: float = 6.0):
<<<<<<< HEAD
        bt.logging.info("Start sync bitads process")

        offset = (
            await self.bitads_service.get_last_update_bitads_data(
                self.wallet.get_hotkey().ss58_address
            )
            if not self.offset
            else self.offset
        )

        bt.logging.debug(
            f"Sync visits with offset: {offset} with miners: {self.miners}"
        )
        responses = await forward_each_axon(
            self,
            SyncVisits(offset=offset),
            *self.miners,
            timeout=timeout,
        )

        visits = {visits for synapse in responses.values() for visits in synapse.visits}

        if not visits:
            bt.logging.debug("No visits received from miners")
            return

        bt.logging.debug(
            f"Received visits from miners with ids: {[v.id for v in visits]}"
        )

        # Update the offset with the minimum of max created_at values from responses
        max_created_at_per_response = [
            max(v.created_at for v in synapse.visits)
            for synapse in responses.values()
            if synapse.visits
        ]

        if max_created_at_per_response:
            new_offset = min(max_created_at_per_response)
            self.offset = new_offset
            bt.logging.debug(f"Updated offset: {self.offset}")

        await self.bitads_service.add_by_visits(visits)
=======
        try:
            bt.logging.info("Start sync BitAds process")
            offset = (
                datetime.fromisoformat("2024-10-01") if not self.offset else self.offset
            )
            bt.logging.debug(
                f"Sync visits with offset: {offset} with miners: {self.miners}"
            )
>>>>>>> c0b9d17b

            responses = await forward_each_axon(
                self, SyncVisits(offset=offset), *self.miners, timeout=timeout
            )
            visits = {
                visits for synapse in responses.values() for visits in synapse.visits
            }
            if not visits:
                bt.logging.debug("No visits received from miners")
                return

            bt.logging.debug(
                f"Received visits from miners with ids: {[v.id for v in visits]}"
            )

            max_created_at_per_response = [
                max(v.created_at for v in synapse.visits)
                for synapse in responses.values()
                if synapse.visits
            ]
            if max_created_at_per_response:
                new_offset = min(max_created_at_per_response)
                self.offset = new_offset
                bt.logging.debug(f"Updated offset: {self.offset}")

            await self.bitads_service.add_by_visits(visits)

            if hasattr(self, "settings"):
                sale_to = datetime.utcnow() - timedelta(
                    seconds=self.settings.cpa_blocks
                    * const.BLOCK_DURATION.total_seconds()
                )
                await self.bitads_service.update_sale_status_if_needed(sale_to)
            else:
                bt.logging.info(
                    "No settings, will update sale status when settings appear"
                )

            bt.logging.info("End sync BitAds process")
        except Exception as ex:
            bt.logging.exception(f"BitAds data sync exception: {str(ex)}")

    def sync(self):
        super().sync()
        if not getattr(self, "bitads_client", None):
            bt.logging.info(
                "We will skip synchronization this time since the client is not ready yet",
                LogLevel.LOCAL,
            )
            return
        self.loop.run_until_complete(self._ping_bitads())
        self.loop.run_until_complete(self._send_load_data())

    def should_set_weights(self) -> bool:
        return super().should_set_weights() and self.miner_ratings

    def set_weights(self):
        bt.logging.debug(f"Start setting weights: {self.miner_ratings}")
        hotkey_to_uid = {n.hotkey: n.uid for n in self.metagraph.neurons}

        miner_ratings = {
            uid: self.miner_ratings.get(hotkey, 0.0)
            for hotkey, uid in hotkey_to_uid.items()
        }
        bt.logging.debug(f"UID to rating: {miner_ratings}")

        result, msg = self.subtensor.set_weights(
            wallet=self.wallet,
            netuid=self.config.netuid,
            uids=list(miner_ratings.keys()),
            weights=list(miner_ratings.values()),
            version_key=__spec_version__,
        )
        self.update_scores(
            torch.FloatTensor(list(miner_ratings.values())).to(self.device),
            list(miner_ratings.keys()),
        )
        self.miner_ratings.clear()
        if result is True:
            bt.logging.info("set_weights on chain successfully!")
        else:
            bt.logging.error("set_weights failed", msg)

    @execute_periodically(const.PING_PERIOD)
    async def _ping_bitads(self):
        try:
            bt.logging.info("Start ping BitAds")
            response = self.bitads_client.subnet_ping()
            if not response or not response.result:
                return

            self.miners = response.miners
            self.validators = response.validators
            active_campaigns = response.campaigns or []
            self.settings = FormulaParams.from_settings(response.settings)
            self.validator_service.settings = self.settings
            self.evaluate_miners_blocks = self.settings.evaluate_miners_blocks
            current_block = self.subtensor.get_current_block()
            await self.validator_service.sync_active_campaigns(
                current_block, active_campaigns
            )
            await self.campaigns_serivce.set_campaigns(active_campaigns)
            bt.logging.info("End ping BitAds")
        except Exception as ex:
            bt.logging.exception(f"Ping BitAds exception: {str(ex)}")

    @execute_periodically(timedelta(minutes=15))
    async def _send_load_data(self):
        self.bitads_client.send_system_load(utils.get_load_average_json())

    async def _try_evaluate_miners(self):
        try:
            current_block = self.subtensor.get_current_block()
            if (current_block % self.evaluate_miners_blocks == 0) or (
                current_block - self.last_evaluate_block >= self.evaluate_miners_blocks
            ):
                self.last_evaluate_block = current_block
                from_block = current_block - Environ.CALCULATE_UMAX_BLOCKS
                bt.logging.info(
                    f"Start evaluate miners from "
                    f"block {from_block} to block {current_block}"
                )
                self.miner_ratings = await self.validator_service.calculate_ratings(
                    from_block, current_block
                )
                bt.logging.info("End evaluate miners")
        except ValueError as ex:
            bt.logging.warning(*ex.args)
        except Exception as ex:
            bt.logging.exception(f"Evaluate miners exception: {str(ex)}")

    async def _try_process_order_queue(self):
        try:
            data_to_process = await self.order_queue_service.get_data_to_process()
            if not data_to_process:
                bt.logging.info("No data to process in order queue")
                return
            current_block = self.subtensor.get_current_block()
            hotkey = self.wallet.get_hotkey().ss58_address
            result = await self.bitads_service.add_by_queue_items(
                current_block, hotkey, data_to_process
            )
            await self.order_queue_service.update_queue_status(result)
        except Exception as ex:
            bt.logging.exception(f"Order queue processing exception: {str(ex)}")

    async def _mark_for_reprocess(self):
        ids = await self.order_queue_service.get_all_ids()
        await self.order_queue_service.update_queue_status(
            {id_: OrderQueueStatus.PENDING for id_ in ids}
        )

    def load_state(self):
        self.loop.run_until_complete(self._ping_bitads())


# The main function parses the configuration and runs the validator.
if __name__ == "__main__":
    bt.logging.on()
    log_startup("Validator")
    with dependencies.get_core_validator() as validator:
        while True:
            try:
                time.sleep(5)
            except KeyboardInterrupt:
                break<|MERGE_RESOLUTION|>--- conflicted
+++ resolved
@@ -120,48 +120,29 @@
                 f"It's not time to ping miners yet. Current block: {current_block}"
             )
             return
-<<<<<<< HEAD
-        bt.logging.info(
-            f"Start ping miners with active campaigns: {[c.id for c in self.active_campaigns]}"
-        )
-        responses = await forward_each_axon(
-            self, Ping(active_campaigns=self.active_campaigns), *self.miners
-        )
-        await self.validator_service.add_miner_ping(
-            current_block,
-            {
-                t.data.miner_unique_id: (
-                    hotkey,
-                    r.active_campaigns[i].product_unique_id,
-                )
-                for hotkey, r in responses.items()
-                for i, t in enumerate(r.submitted_tasks)
-            },
-        )
-        bt.logging.info("End ping miners")
-=======
         try:
             active_campaigns = await self.campaigns_serivce.get_active_campaigns()
             bt.logging.info(
                 f"Start ping miners with active campaigns: {[c.id for c in active_campaigns]}"
             )
-
             responses = await forward_each_axon(
                 self, Ping(active_campaigns=active_campaigns), *self.miners
             )
-
             await self.validator_service.add_miner_ping(
                 current_block,
                 {
-                    t.data.miner_unique_id: hotkey
+                    t.data.miner_unique_id: (
+                        hotkey,
+                        r.active_campaigns[i].product_unique_id,
+                    )
                     for hotkey, r in responses.items()
-                    for t in r.submitted_tasks
+                    for i, t in enumerate(r.submitted_tasks)
                 },
             )
             bt.logging.info("End ping miners")
         except Exception as ex:
             bt.logging.exception(f"Ping miners exception: {str(ex)}")
->>>>>>> c0b9d17b
+            
 
     async def _forward_bitads_data(self, delay: float = 12.0):
         while True:
@@ -173,60 +154,18 @@
                 await asyncio.sleep(delay)
 
     async def __forward_bitads_data(self, timeout: float = 6.0):
-<<<<<<< HEAD
-        bt.logging.info("Start sync bitads process")
-
-        offset = (
-            await self.bitads_service.get_last_update_bitads_data(
-                self.wallet.get_hotkey().ss58_address
-            )
-            if not self.offset
-            else self.offset
-        )
-
-        bt.logging.debug(
-            f"Sync visits with offset: {offset} with miners: {self.miners}"
-        )
-        responses = await forward_each_axon(
-            self,
-            SyncVisits(offset=offset),
-            *self.miners,
-            timeout=timeout,
-        )
-
-        visits = {visits for synapse in responses.values() for visits in synapse.visits}
-
-        if not visits:
-            bt.logging.debug("No visits received from miners")
-            return
-
-        bt.logging.debug(
-            f"Received visits from miners with ids: {[v.id for v in visits]}"
-        )
-
-        # Update the offset with the minimum of max created_at values from responses
-        max_created_at_per_response = [
-            max(v.created_at for v in synapse.visits)
-            for synapse in responses.values()
-            if synapse.visits
-        ]
-
-        if max_created_at_per_response:
-            new_offset = min(max_created_at_per_response)
-            self.offset = new_offset
-            bt.logging.debug(f"Updated offset: {self.offset}")
-
-        await self.bitads_service.add_by_visits(visits)
-=======
         try:
             bt.logging.info("Start sync BitAds process")
             offset = (
-                datetime.fromisoformat("2024-10-01") if not self.offset else self.offset
+                await self.bitads_service.get_last_update_bitads_data(
+                    self.wallet.get_hotkey().ss58_address
+                )
+                if not self.offset
+                else self.offset
             )
             bt.logging.debug(
                 f"Sync visits with offset: {offset} with miners: {self.miners}"
             )
->>>>>>> c0b9d17b
 
             responses = await forward_each_axon(
                 self, SyncVisits(offset=offset), *self.miners, timeout=timeout
