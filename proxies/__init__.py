--- conflicted
+++ resolved
@@ -1,7 +1,2 @@
-<<<<<<< HEAD
-__validator_version__ = "0.4.0"
-__miner_version__ = "0.4.0"
-=======
 __validator_version__ = "0.4.10"
-__miner_version__ = "0.4.5"
->>>>>>> c0b9d17b
+__miner_version__ = "0.4.5"