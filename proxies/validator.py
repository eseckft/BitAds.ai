--- conflicted
+++ resolved
@@ -99,11 +99,7 @@
 
 
 app = FastAPI(
-<<<<<<< HEAD
     version="0.7.0",
-=======
-    version="0.6.15",
->>>>>>> 2621f65b
     lifespan=lifespan,
     debug=True,
     docs_url=None,
