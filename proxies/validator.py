--- conflicted
+++ resolved
@@ -7,11 +7,7 @@
 
 import uvicorn
 from common.helpers import const
-<<<<<<< HEAD
-from fastapi import FastAPI, Depends, HTTPException, Header, status
-=======
 from fastapi import FastAPI, Depends, HTTPException, Header, status, Query
->>>>>>> c0b9d17b
 
 from common import dependencies as common_dependencies
 from common.environ import Environ as CommonEnviron
@@ -39,12 +35,9 @@
 bitads_service = common_dependencies.get_bitads_service(database_manager)
 order_queue = dependencies.get_order_queue_service(database_manager)
 two_factor_service = common_dependencies.get_two_factor_service(database_manager)
-<<<<<<< HEAD
-=======
 miner_assignment_service = common_dependencies.get_miner_assignment_service(
     database_manager
 )
->>>>>>> c0b9d17b
 metagraph: Optional["bittensor.metagraph"] = None
 subtensor: Optional["bittensor.subtensor"] = None
 
@@ -103,11 +96,7 @@
 
 
 app = FastAPI(
-<<<<<<< HEAD
-    version="0.4.0",
-=======
     version="0.4.10",
->>>>>>> c0b9d17b
     lifespan=lifespan,
     debug=True,
     docs_url=None,
