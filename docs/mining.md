--- conflicted
+++ resolved
@@ -20,30 +20,29 @@
 
 To begin, clone the repository for the miner project:
 
-<<<<<<< HEAD
+```bash
+git clone https://github.com/eseckft/BitAds.ai.git
+cd BitAds.ai
+```
+
+### Setting up the Virtual Environment
+
+After cloning the repository, create and activate a Python virtual environment to manage dependencies:
+
 1. **Install Python 3.11+**:
 
    Ensure that Python 3.11+ is installed on your system. You can download it from
    the [official Python website](https://www.python.org/downloads/).
-=======
-```bash
-git clone https://github.com/eseckft/BitAds.ai.git
-cd BitAds.ai
-```
->>>>>>> af98785c
-
-### Setting up the Virtual Environment
-
-After cloning the repository, create and activate a Python virtual environment to manage dependencies:
-
-1. **Create a Virtual Environment**:
+
+
+2. **Create a Virtual Environment**:
    Run the following command to create a virtual environment:
 
    ```bash
    python3 -m venv venv
    ```
 
-2. **Activate the Virtual Environment**:
+3. **Activate the Virtual Environment**:
     - On Windows:
 
       ```bash
@@ -56,7 +55,7 @@
       source venv/bin/activate
       ```
 
-3. **Switch to Root Environment**:
+4. **Switch to Root Environment**:
    After activating the virtual environment, switch to the root environment to avoid permission issues. Run:
 
    ```bash
@@ -141,11 +140,8 @@
    pip install .
    ```
 
-<<<<<<< HEAD
    After successful installation, retry the `bacli 2fa list` command.
-=======
----
->>>>>>> af98785c
+
 
 ## Launch
 
