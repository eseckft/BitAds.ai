--- conflicted
+++ resolved
@@ -100,13 +100,7 @@
 
 After starting your miner process in PM2 and allowing sufficient time for unique links to be generated (up to half an hour), you can use the console command `bacli campaigns links` to retrieve your miner’s unique links for active campaigns.
 
-<<<<<<< HEAD
-### Create account on BitAds.ai (Optional)
-
-You do not need to register on BitAds.ai to generate unique links for active marketing campaigns, as the `bacli` offers a practical and straightforward way to access these links without registration. However, registering an account can enhance your experience by providing additional features and insights into your miner’s statistics. You can register here: [BitAds.ai](https://bitads.ai/register)
-
-After starting your miner process in PM2 and allowing sufficient time for unique links to be generated (up to half an hour), you can use the console command `bacli campaigns links` to retrieve your miner’s unique links for active campaigns.
-=======
+
 #### Receiving 2FA Codes
 
 Once the full application setup is complete and the proxy is operational (you should see the following log message:
@@ -114,7 +108,6 @@
 ```
 Uvicorn running on https://0.0.0.0:443 (Press CTRL+C to quit)
 ```
->>>>>>> c0b9d17b
 
 ), you can retrieve your 2FA codes for registration by running the following command:
 
