--- conflicted
+++ resolved
@@ -7,17 +7,9 @@
 ## Table of Contents
 
 1. [Deployment](#deployment)
-<<<<<<< HEAD
-    - [Creating a Virtual Environment](#creating-a-virtual-environment)
-    - [Country Detection](#country-detection)
-    - [Git Clone the repositroy](#git-clone-the-repository)
-    - [Create account on BitAds.ai (Optional)](#create-account-on-bitadsai-optional)
-    - [Installing Dependencies](#installing-dependencies) 
-=======
     - [Cloning the Repository](#cloning-the-repository)
     - [Setting up the Virtual Environment](#setting-up-the-virtual-environment)
     - [Running the Build Script](#running-the-build-script)
->>>>>>> c0b9d17b
 2. [Launch](#launch)
     - [Running the Validator using the PM2 Ecosystem File](#running-the-validator-using-the-pm2-ecosystem-file)
 3. [Updating Environment Variables](#updating-environment-variables)
@@ -182,19 +174,9 @@
    export $(cat .env | xargs) && pm2 start validator-ecosystem.config.js
    ```
 
-<<<<<<< HEAD
-### Create account on BitAds.ai (Optional)
-
-Registration is no longer necessary for validators. However, you can still create an account to conveniently view statistics and access other platform features.
-
-Having an account provides users with easy access to miner and campaign statistics, as well as the API key needed to build their own applications on the BitAds subnet.
-
-If you wish to register for additional features, you can do so here: [BitAds.ai](https://bitads.ai/register)
-=======
    This ecosystem file contains all the necessary configurations, including auto-update functionality, so there's no need to manually run any separate update command. PM2 will handle process management and updates automatically.
 
 2. **Ensure `validator_proxy` is Running Correctly**:
->>>>>>> c0b9d17b
 
    After starting the validator, it's critical to verify that the `validator_proxy` service has started successfully, as it directly affects the operation of the VTrust mechanism.
 
